--- conflicted
+++ resolved
@@ -12,11 +12,8 @@
 Zygote = "e88e6eb3-aa80-5325-afca-941959d7151f"
 
 [compat]
-<<<<<<< HEAD
 DiffResults = "1.0"
-=======
 Optim = "0.22"
->>>>>>> 03fefc34
 julia = "1"
 
 [extras]
