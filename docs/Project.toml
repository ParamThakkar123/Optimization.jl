[deps]
AmplNLWriter = "7c4d4715-977e-5154-bfe0-e096adeac482"
Documenter = "e30172f5-a6a5-5a46-863b-614d45cd2de4"
FiniteDiff = "6a86dc24-6348-571c-b903-95158fe2bd41"
Flux = "587475ba-b771-5e3f-ad9e-33799f191a9c"
ForwardDiff = "f6369f11-7733-5829-9624-2563aa707210"
HiGHS = "87dc4568-4c63-4d18-b0c0-bb2238e4078b"
Ipopt = "b6b21f68-93f8-5de0-b562-5493be1d77c9"
Ipopt_jll = "9cc047cb-c261-5740-88fc-0cf96f7bdcc7"
IterTools = "c8e1da08-722c-5040-9ed9-7db0dc04731e"
Juniper = "2ddba703-00a4-53a7-87a5-e8b9971dde84"
ModelingToolkit = "961ee093-0014-501f-94e3-6117800e7a78"
NLopt = "76087f3c-5699-56af-9a33-bf431cd00edd"
Optimization = "7f7a1694-90dd-40f0-9382-eb1efda571ba"
OptimizationBBO = "3e6eede4-6085-4f62-9a71-46d9bc1eb92b"
OptimizationCMAEvolutionStrategy = "bd407f91-200f-4536-9381-e4ba712f53f8"
OptimizationEvolutionary = "cb963754-43f6-435e-8d4b-99009ff27753"
OptimizationGCMAES = "6f0a0517-dbc2-4a7a-8a20-99ae7f27e911"
OptimizationMOI = "fd9f6733-72f4-499f-8506-86b2bdd0dea1"
OptimizationMetaheuristics = "3aafef2f-86ae-4776-b337-85a36adf0b55"
OptimizationMultistartOptimization = "e4316d97-8bbb-4fd3-a7d8-3851d2a72823"
OptimizationNLopt = "4e6fcdb7-1186-4e1f-a706-475e75c168bb"
OptimizationNOMAD = "2cab0595-8222-4775-b714-9828e6a9e01b"
OptimizationOptimJL = "36348300-93cb-4f02-beb5-3c3902f8871e"
OptimizationOptimisers = "42dfb2eb-d2b4-4451-abcd-913932933ac1"
OptimizationPRIMA = "72f8369c-a2ea-4298-9126-56167ce9cbc2"
OptimizationPolyalgorithms = "500b13db-7e66-49ce-bda4-eed966be6282"
OptimizationSpeedMapping = "3d669222-0d7d-4eb9-8a9f-d8528b0d9b91"
OrdinaryDiffEq = "1dea7af3-3e70-54e6-95c3-0bf5283fa5ed"
ReverseDiff = "37e2e3b7-166d-5795-8a7a-e32c996b4267"
SciMLBase = "0bca4576-84f4-4d90-8ffe-ffa030f20462"
SciMLSensitivity = "1ed8b502-d754-442c-8d5d-10ac956f44a1"
Tracker = "9f7883ad-71c0-57eb-9f7f-b5c9e6d3789c"
Zygote = "e88e6eb3-aa80-5325-afca-941959d7151f"

[compat]
AmplNLWriter = "1"
Documenter = "1"
FiniteDiff = ">= 2.8.1"
Flux = "0.13, 0.14"
ForwardDiff = ">= 0.10.19"
HiGHS = "1"
Ipopt = "1"
IterTools = "1"
Juniper = "0.9"
ModelingToolkit = ">= 8.11.0"
NLopt = "0.6, 1"
Optimization = "3"
OptimizationBBO = "0.1, 0.2"
OptimizationCMAEvolutionStrategy = "0.1"
OptimizationEvolutionary = "0.1, 0.2"
OptimizationGCMAES = "0.1, 0.2"
OptimizationMOI = "0.1, 0.2"
OptimizationMetaheuristics = "0.1, 0.2"
OptimizationMultistartOptimization = "0.1, 0.2"
OptimizationNLopt = "0.1"
<<<<<<< HEAD
OptimizationNOMAD = "0.1, 0.2"
OptimizationOptimJL = "0.1"
=======
OptimizationNOMAD = "0.1"
OptimizationOptimJL = "0.1, 0.2"
>>>>>>> 51f49d43
OptimizationOptimisers = "0.1"
OptimizationPRIMA = "0.0.1"
OptimizationPolyalgorithms = "0.1"
OptimizationSpeedMapping = "0.1"
OrdinaryDiffEq = "6"
ReverseDiff = ">= 1.9.0"
SciMLBase = "2"
SciMLSensitivity = "7"
Tracker = ">= 0.2"
Zygote = ">= 0.5"<|MERGE_RESOLUTION|>--- conflicted
+++ resolved
@@ -54,13 +54,8 @@
 OptimizationMetaheuristics = "0.1, 0.2"
 OptimizationMultistartOptimization = "0.1, 0.2"
 OptimizationNLopt = "0.1"
-<<<<<<< HEAD
 OptimizationNOMAD = "0.1, 0.2"
-OptimizationOptimJL = "0.1"
-=======
-OptimizationNOMAD = "0.1"
 OptimizationOptimJL = "0.1, 0.2"
->>>>>>> 51f49d43
 OptimizationOptimisers = "0.1"
 OptimizationPRIMA = "0.0.1"
 OptimizationPolyalgorithms = "0.1"
