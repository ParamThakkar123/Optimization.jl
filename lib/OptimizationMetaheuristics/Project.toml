--- conflicted
+++ resolved
@@ -19,8 +19,4 @@
 Test = "8dfed614-e22c-5e08-85e1-65c5234f0b40"
 
 [targets]
-<<<<<<< HEAD
-test = ["Random","Test"]
-=======
-test = ["Random", "Test"]
->>>>>>> b2e0d1d2
+test = ["Random", "Test"]