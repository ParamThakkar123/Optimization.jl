--- conflicted
+++ resolved
@@ -13,12 +13,9 @@
 
 [compat]
 Optim = "1"
-<<<<<<< HEAD
 Optimization = "4"
 OptimizationBase = "2.10.0"
-=======
 Optimization = "4.4"
->>>>>>> a52b97d4
 PrecompileTools = "1.2"
 Reexport = "1.2"
 SparseArrays = "1.6"
