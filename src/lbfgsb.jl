using Optimization.SciMLBase, LBFGSB

"""
$(TYPEDEF)

[L-BFGS-B](https://en.wikipedia.org/wiki/Limited-memory_BFGS#L-BFGS-B) Nonlinear Optimization Code from [LBFGSB](https://github.com/Gnimuc/LBFGSB.jl/tree/master).
It is a quasi-Newton optimization algorithm that supports bounds.

References

- R. H. Byrd, P. Lu and J. Nocedal. A Limited Memory Algorithm for Bound Constrained Optimization, (1995), SIAM Journal on Scientific and Statistical Computing , 16, 5, pp. 1190-1208.
- C. Zhu, R. H. Byrd and J. Nocedal. L-BFGS-B: Algorithm 778: L-BFGS-B, FORTRAN routines for large scale bound constrained optimization (1997), ACM Transactions on Mathematical Software, Vol 23, Num. 4, pp. 550 - 560.
- J.L. Morales and J. Nocedal. L-BFGS-B: Remark on Algorithm 778: L-BFGS-B, FORTRAN routines for large scale bound constrained optimization (2011), to appear in ACM Transactions on Mathematical Software.
"""
@kwdef struct LBFGS
    m::Int = 10
    τ = 0.5
    γ = 10.0
    λmin = -1e20
    λmax = 1e20
    μmin = 0.0
    μmax = 1e20
    ϵ = 1e-8
end

SciMLBase.supports_opt_cache_interface(::LBFGS) = true
SciMLBase.allowsbounds(::LBFGS) = true
SciMLBase.requiresgradient(::LBFGS) = true
SciMLBase.allowsconstraints(::LBFGS) = true
SciMLBase.requiresconsjac(::LBFGS) = true

function task_message_to_string(task::Vector{UInt8})
    return String(task)
end

function __map_optimizer_args(cache::Optimization.OptimizationCache, opt::LBFGS;
        callback = nothing,
        maxiters::Union{Number, Nothing} = nothing,
        maxtime::Union{Number, Nothing} = nothing,
        abstol::Union{Number, Nothing} = nothing,
        reltol::Union{Number, Nothing} = nothing,
        verbose::Bool = false,
        kwargs...)
    if !isnothing(abstol)
        @warn "common abstol is currently not used by $(opt)"
    end
    if !isnothing(maxtime)
        @warn "common maxtime is currently not used by $(opt)"
    end

    mapped_args = (;)

    if cache.lb !== nothing && cache.ub !== nothing
        mapped_args = (; mapped_args..., lb = cache.lb, ub = cache.ub)
    end

    if !isnothing(maxiters)
        mapped_args = (; mapped_args..., maxiter = maxiters)
    end

    if !isnothing(reltol)
        mapped_args = (; mapped_args..., pgtol = reltol)
    end

    return mapped_args
end

function SciMLBase.__solve(cache::OptimizationCache{
        F,
        RC,
        LB,
        UB,
        LC,
        UC,
        S,
        O,
        D,
        P,
        C
}) where {
        F,
        RC,
        LB,
        UB,
        LC,
        UC,
        S,
        O <:
        LBFGS,
        D,
        P,
        C
}
    maxiters = Optimization._check_and_convert_maxiters(cache.solver_args.maxiters)

    local x

    solver_kwargs = __map_optimizer_args(cache, cache.opt; maxiters, cache.solver_args...)

    if !isnothing(cache.f.cons)
        eq_inds = [cache.lcons[i] == cache.ucons[i] for i in eachindex(cache.lcons)]
        ineq_inds = (!).(eq_inds)

        τ = cache.opt.τ
        γ = cache.opt.γ
        λmin = cache.opt.λmin
        λmax = cache.opt.λmax
        μmin = cache.opt.μmin
        μmax = cache.opt.μmax
        ϵ = cache.opt.ϵ

        λ = zeros(eltype(cache.u0), sum(eq_inds))
        μ = zeros(eltype(cache.u0), sum(ineq_inds))

        cons_tmp = zeros(eltype(cache.u0), length(cache.lcons))
        cache.f.cons(cons_tmp, cache.u0)
        ρ = max(1e-6, min(10, 2 * (abs(cache.f(cache.u0, cache.p))) / norm(cons_tmp)))

        iter_count = Ref(0)
        _loss = function (θ)
            x = cache.f(θ, cache.p)
            iter_count[] += 1
            cons_tmp .= zero(eltype(θ))
            cache.f.cons(cons_tmp, θ)
            cons_tmp[eq_inds] .= cons_tmp[eq_inds] - cache.lcons[eq_inds]
            cons_tmp[ineq_inds] .= cons_tmp[ineq_inds] .- cache.ucons[ineq_inds]
<<<<<<< HEAD
            opt_state = Optimization.OptimizationState(u = θ, objective = x[1], iter = iter_count[])
=======
            opt_state = Optimization.OptimizationState(u = θ, objective = x[1], p = cache.p)
>>>>>>> 9a063c50
            if cache.callback(opt_state, x...)
                error("Optimization halted by callback.")
            end
            return x[1] + sum(@. λ * cons_tmp[eq_inds] + ρ / 2 * (cons_tmp[eq_inds] .^ 2)) +
                   1 / (2 * ρ) * sum((max.(Ref(0.0), μ .+ (ρ .* cons_tmp[ineq_inds]))) .^ 2)
        end

        prev_eqcons = zero(λ)
        θ = cache.u0
        β = max.(cons_tmp[ineq_inds], Ref(0.0))
        prevβ = zero(β)
        eqidxs = [eq_inds[i] > 0 ? i : nothing for i in eachindex(ineq_inds)]
        ineqidxs = [ineq_inds[i] > 0 ? i : nothing for i in eachindex(ineq_inds)]
        eqidxs = eqidxs[eqidxs .!= nothing]
        ineqidxs = ineqidxs[ineqidxs .!= nothing]
        function aug_grad(G, θ)
            cache.f.grad(G, θ)
            if !isnothing(cache.f.cons_jac_prototype)
                J = Float64.(cache.f.cons_jac_prototype)
            else
                J = zeros((length(cache.lcons), length(θ)))
            end
            cache.f.cons_j(J, θ)
            __tmp = zero(cons_tmp)
            cache.f.cons(__tmp, θ)
            __tmp[eq_inds] .= __tmp[eq_inds] .- cache.lcons[eq_inds]
            __tmp[ineq_inds] .= __tmp[ineq_inds] .- cache.ucons[ineq_inds]
            G .+= sum(
                λ[i] .* J[idx, :] + ρ * (__tmp[idx] .* J[idx, :])
                for (i, idx) in enumerate(eqidxs);
                init = zero(G)) #should be jvp
            G .+= sum(
                1 / ρ * (max.(Ref(0.0), μ[i] .+ (ρ .* __tmp[idx])) .* J[idx, :])
                for (i, idx) in enumerate(ineqidxs);
                init = zero(G)) #should be jvp
        end

        opt_ret = ReturnCode.MaxIters
        n = length(cache.u0)

        if cache.lb === nothing
            optimizer, bounds = LBFGSB._opt_bounds(
                n, cache.opt.m, [-Inf for i in 1:n], [Inf for i in 1:n])
        else
            optimizer, bounds = LBFGSB._opt_bounds(
                n, cache.opt.m, solver_kwargs.lb, solver_kwargs.ub)
        end

        solver_kwargs = Base.structdiff(solver_kwargs, (; lb = nothing, ub = nothing))

        for i in 1:maxiters
            prev_eqcons .= cons_tmp[eq_inds] .- cache.lcons[eq_inds]
            prevβ .= copy(β)

            res = optimizer(_loss, aug_grad, θ, bounds; solver_kwargs...,
                m = cache.opt.m, pgtol = sqrt(ϵ), maxiter = maxiters / 100)

            θ = res[2]
            cons_tmp .= 0.0
            cache.f.cons(cons_tmp, θ)

            λ = max.(min.(λmax, λ .+ ρ * (cons_tmp[eq_inds] .- cache.lcons[eq_inds])), λmin)
            β = max.(cons_tmp[ineq_inds], -1 .* μ ./ ρ)
            μ = min.(μmax, max.(μ .+ ρ * cons_tmp[ineq_inds], μmin))

            if max(norm(cons_tmp[eq_inds] .- cache.lcons[eq_inds], Inf), norm(β, Inf)) >
               τ * max(norm(prev_eqcons, Inf), norm(prevβ, Inf))
                ρ = γ * ρ
            end
            if norm(
                (cons_tmp[eq_inds] .- cache.lcons[eq_inds]) ./ cons_tmp[eq_inds], Inf) <
               ϵ && norm(β, Inf) < ϵ
                opt_ret = ReturnCode.Success
                break
            end
        end

        stats = Optimization.OptimizationStats(; iterations = maxiters,
            time = 0.0, fevals = maxiters, gevals = maxiters)
        return SciMLBase.build_solution(
            cache, cache.opt, res[2], cache.f(res[2], cache.p)[1],
            stats = stats, retcode = opt_ret)
    else
        iter_count = Ref(0)
        _loss = function (θ)
            x = cache.f(θ, cache.p)
            iter_count[] += 1

<<<<<<< HEAD
            opt_state = Optimization.OptimizationState(u = θ, objective = x[1], iter = iter_count[])
=======
            opt_state = Optimization.OptimizationState(u = θ, objective = x[1], p = cache.p)
>>>>>>> 9a063c50
            if cache.callback(opt_state, x...)
                error("Optimization halted by callback.")
            end
            return x[1]
        end

        n = length(cache.u0)

        if cache.lb === nothing
            optimizer, bounds = LBFGSB._opt_bounds(
                n, cache.opt.m, [-Inf for i in 1:n], [Inf for i in 1:n])
        else
            optimizer, bounds = LBFGSB._opt_bounds(
                n, cache.opt.m, solver_kwargs.lb, solver_kwargs.ub)
        end

        solver_kwargs = Base.structdiff(solver_kwargs, (; lb = nothing, ub = nothing))

        t0 = time()

        res = optimizer(
            _loss, cache.f.grad, cache.u0, bounds; m = cache.opt.m, solver_kwargs...)

        # Extract the task message from the result
        stop_reason = task_message_to_string(optimizer.task)

        # Deduce the return code from the stop reason
        opt_ret = deduce_retcode(stop_reason)

        t1 = time()

        stats = Optimization.OptimizationStats(; iterations = optimizer.isave[30],
            time = t1 - t0, fevals = optimizer.isave[34], gevals = optimizer.isave[34])

        return SciMLBase.build_solution(cache, cache.opt, res[2], res[1], stats = stats,
            retcode = opt_ret, original = optimizer)
    end
end<|MERGE_RESOLUTION|>--- conflicted
+++ resolved
@@ -124,11 +124,7 @@
             cache.f.cons(cons_tmp, θ)
             cons_tmp[eq_inds] .= cons_tmp[eq_inds] - cache.lcons[eq_inds]
             cons_tmp[ineq_inds] .= cons_tmp[ineq_inds] .- cache.ucons[ineq_inds]
-<<<<<<< HEAD
-            opt_state = Optimization.OptimizationState(u = θ, objective = x[1], iter = iter_count[])
-=======
-            opt_state = Optimization.OptimizationState(u = θ, objective = x[1], p = cache.p)
->>>>>>> 9a063c50
+            opt_state = Optimization.OptimizationState(u = θ, objective = x[1], p = cache.p, iter = iter_count[])
             if cache.callback(opt_state, x...)
                 error("Optimization halted by callback.")
             end
@@ -216,12 +212,7 @@
         _loss = function (θ)
             x = cache.f(θ, cache.p)
             iter_count[] += 1
-
-<<<<<<< HEAD
-            opt_state = Optimization.OptimizationState(u = θ, objective = x[1], iter = iter_count[])
-=======
-            opt_state = Optimization.OptimizationState(u = θ, objective = x[1], p = cache.p)
->>>>>>> 9a063c50
+            opt_state = Optimization.OptimizationState(u = θ, objective = x[1], p = cache.p, iter = iter_count[])
             if cache.callback(opt_state, x...)
                 error("Optimization halted by callback.")
             end
